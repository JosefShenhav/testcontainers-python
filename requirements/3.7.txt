#
# This file is autogenerated by pip-compile with Python 3.7
# by the following command:
#
#    pip-compile --output-file=requirements/3.7.txt --resolver=backtracking requirements.in
#
-e file:meta
    # via -r requirements.in
-e file:arangodb
    # via -r requirements.in
-e file:azurite
    # via -r requirements.in
-e file:clickhouse
    # via -r requirements.in
-e file:compose
    # via -r requirements.in
-e file:core
    # via
    #   -r requirements.in
    #   testcontainers
    #   testcontainers-arangodb
    #   testcontainers-azurite
    #   testcontainers-clickhouse
    #   testcontainers-compose
    #   testcontainers-elasticsearch
    #   testcontainers-gcp
    #   testcontainers-kafka
    #   testcontainers-keycloak
    #   testcontainers-localstack
    #   testcontainers-minio
    #   testcontainers-mongodb
    #   testcontainers-mssql
    #   testcontainers-mysql
    #   testcontainers-neo4j
    #   testcontainers-nginx
    #   testcontainers-opensearch
    #   testcontainers-oracle
    #   testcontainers-postgres
    #   testcontainers-rabbitmq
    #   testcontainers-redis
    #   testcontainers-selenium
-e file:elasticsearch
    # via -r requirements.in
-e file:google
    # via -r requirements.in
-e file:kafka
    # via -r requirements.in
-e file:keycloak
    # via -r requirements.in
-e file:localstack
    # via -r requirements.in
-e file:minio
    # via -r requirements.in
-e file:mongodb
    # via -r requirements.in
-e file:mssql
    # via -r requirements.in
-e file:mysql
    # via -r requirements.in
-e file:neo4j
    # via -r requirements.in
-e file:nginx
    # via -r requirements.in
-e file:opensearch
    # via -r requirements.in
-e file:oracle
    # via -r requirements.in
-e file:postgres
    # via -r requirements.in
-e file:rabbitmq
    # via -r requirements.in
-e file:redis
    # via -r requirements.in
-e file:selenium
    # via -r requirements.in
alabaster==0.7.13
    # via sphinx
asn1crypto==1.5.1
    # via scramp
async-generator==1.10
    # via trio
async-timeout==4.0.2
    # via redis
attrs==22.2.0
    # via
    #   jsonschema
    #   outcome
    #   trio
azure-core==1.26.4
    # via azure-storage-blob
azure-storage-blob==12.15.0
    # via testcontainers-azurite
babel==2.12.1
    # via sphinx
backports-zoneinfo==0.2.1
    # via
    #   pytz-deprecation-shim
    #   tzlocal
bcrypt==4.0.1
    # via paramiko
bleach==6.0.0
    # via readme-renderer
cached-property==1.5.2
    # via docker-compose
cachetools==5.3.0
    # via google-auth
certifi==2022.12.7
    # via
    #   minio
    #   opensearch-py
    #   requests
    #   selenium
cffi==1.15.1
    # via
    #   cryptography
    #   pynacl
charset-normalizer==3.1.0
    # via requests
clickhouse-driver==0.2.5
    # via testcontainers-clickhouse
coverage[toml]==7.2.3
<<<<<<< HEAD
    # via
    #   pytest-cov
=======
    # via pytest-cov
>>>>>>> 7636c80c
cryptography==36.0.2
    # via
    #   -r requirements.in
    #   azure-storage-blob
    #   paramiko
    #   secretstorage
cx-oracle==8.3.0
    # via testcontainers-oracle
deprecation==2.1.0
    # via python-keycloak
distro==1.8.0
    # via docker-compose
dnspython==2.3.0
    # via pymongo
docker[ssh]==6.0.1
    # via
    #   docker-compose
    #   testcontainers-core
docker-compose==1.29.2
    # via testcontainers-compose
dockerpty==0.4.1
    # via docker-compose
docopt==0.6.2
    # via docker-compose
docutils==0.19
    # via
    #   readme-renderer
    #   sphinx
ecdsa==0.18.0
    # via python-jose
entrypoints==0.3
    # via flake8
exceptiongroup==1.1.1
    # via
    #   pytest
    #   trio
    #   trio-websocket
flake8==3.7.9
    # via -r requirements.in
google-api-core[grpc]==2.11.0
    # via google-cloud-pubsub
google-auth==2.17.2
    # via google-api-core
google-cloud-pubsub==2.16.0
    # via testcontainers-gcp
googleapis-common-protos[grpc]==1.59.0
    # via
    #   google-api-core
    #   grpc-google-iam-v1
    #   grpcio-status
greenlet==2.0.2
    # via sqlalchemy
grpc-google-iam-v1==0.12.6
    # via google-cloud-pubsub
grpcio==1.53.0
    # via
    #   google-api-core
    #   google-cloud-pubsub
    #   googleapis-common-protos
    #   grpc-google-iam-v1
    #   grpcio-status
grpcio-status==1.53.0
    # via
    #   google-api-core
    #   google-cloud-pubsub
h11==0.14.0
    # via wsproto
idna==3.4
    # via
    #   requests
    #   trio
imagesize==1.4.1
    # via sphinx
importlib-metadata==6.3.0
    # via
    #   jsonschema
    #   keyring
    #   pg8000
    #   pluggy
    #   pytest
    #   redis
    #   scramp
    #   sphinx
    #   sqlalchemy
    #   twine
importlib-resources==5.12.0
    # via keyring
iniconfig==2.0.0
    # via pytest
isodate==0.6.1
    # via azure-storage-blob
jaraco-classes==3.2.3
    # via keyring
jeepney==0.8.0
    # via
    #   keyring
    #   secretstorage
jinja2==3.1.2
    # via sphinx
jsonschema==3.2.0
    # via docker-compose
kafka-python==2.0.2
    # via testcontainers-kafka
keyring==23.13.1
    # via twine
markdown-it-py==2.2.0
    # via rich
markupsafe==2.1.2
    # via jinja2
mccabe==0.6.1
    # via flake8
mdurl==0.1.2
    # via markdown-it-py
minio==7.1.14
    # via testcontainers-minio
more-itertools==9.1.0
    # via jaraco-classes
neo4j==5.7.0
    # via testcontainers-neo4j
opensearch-py==2.2.0
    # via testcontainers-opensearch
outcome==1.2.0
    # via trio
packaging==23.1
    # via
    #   deprecation
    #   docker
    #   pytest
    #   sphinx
paramiko==3.1.0
    # via docker
pg8000==1.29.4
    # via -r requirements.in
pika==1.3.1
    # via testcontainers-rabbitmq
pkginfo==1.9.6
    # via twine
pluggy==1.0.0
    # via pytest
proto-plus==1.22.2
    # via google-cloud-pubsub
protobuf==4.22.1
    # via
    #   google-api-core
    #   google-cloud-pubsub
    #   googleapis-common-protos
    #   grpc-google-iam-v1
    #   grpcio-status
    #   proto-plus
psycopg2-binary==2.9.6
    # via testcontainers-postgres
pyasn1==0.4.8
    # via
    #   pyasn1-modules
    #   python-jose
    #   rsa
pyasn1-modules==0.2.8
    # via google-auth
pycodestyle==2.5.0
    # via flake8
pycparser==2.21
    # via cffi
pyflakes==2.1.1
    # via flake8
pygments==2.15.0
    # via
    #   readme-renderer
    #   rich
    #   sphinx
pyjwt==2.6.0
    # via python-arango
pymongo==4.3.3
    # via testcontainers-mongodb
pymssql==2.2.7
    # via testcontainers-mssql
pymysql==1.0.3
    # via testcontainers-mysql
pynacl==1.5.0
    # via paramiko
pyrsistent==0.19.3
    # via jsonschema
pysocks==1.7.1
    # via urllib3
pytest==7.3.0
    # via
    #   -r requirements.in
    #   pytest-cov
pytest-cov==4.0.0
    # via -r requirements.in
python-arango==7.5.6
    # via testcontainers-arangodb
python-dateutil==2.8.2
    # via
    #   opensearch-py
    #   pg8000
python-dotenv==0.21.1
    # via docker-compose
python-jose==3.3.0
    # via python-keycloak
python-keycloak==2.15.3
    # via testcontainers-keycloak
pytz==2023.3
    # via
    #   babel
    #   clickhouse-driver
    #   neo4j
pytz-deprecation-shim==0.1.0.post0
    # via tzlocal
pyyaml==5.4.1
    # via docker-compose
readme-renderer==37.3
    # via twine
redis==4.5.4
    # via testcontainers-redis
requests==2.28.2
    # via
    #   azure-core
    #   docker
    #   docker-compose
    #   google-api-core
    #   opensearch-py
    #   python-arango
    #   python-keycloak
    #   requests-toolbelt
    #   sphinx
    #   twine
requests-toolbelt==0.10.1
    # via
    #   python-arango
    #   python-keycloak
    #   twine
rfc3986==2.0.0
    # via twine
rich==13.3.4
    # via twine
rsa==4.9
    # via
    #   google-auth
    #   python-jose
scramp==1.4.4
    # via pg8000
secretstorage==3.3.3
    # via keyring
selenium==4.8.3
    # via testcontainers-selenium
six==1.16.0
    # via
    #   azure-core
    #   bleach
    #   dockerpty
    #   ecdsa
    #   google-auth
    #   isodate
    #   jsonschema
    #   opensearch-py
    #   python-dateutil
    #   websocket-client
sniffio==1.3.0
    # via trio
snowballstemmer==2.2.0
    # via sphinx
sortedcontainers==2.4.0
    # via trio
sphinx==5.3.0
    # via -r requirements.in
sphinxcontrib-applehelp==1.0.2
    # via sphinx
sphinxcontrib-devhelp==1.0.2
    # via sphinx
sphinxcontrib-htmlhelp==2.0.0
    # via sphinx
sphinxcontrib-jsmath==1.0.1
    # via sphinx
sphinxcontrib-qthelp==1.0.3
    # via sphinx
sphinxcontrib-serializinghtml==1.1.5
    # via sphinx
sqlalchemy==2.0.9
    # via
    #   testcontainers-mssql
    #   testcontainers-mysql
    #   testcontainers-oracle
    #   testcontainers-postgres
texttable==1.6.7
    # via docker-compose
tomli==2.0.1
    # via
    #   coverage
    #   pytest
trio==0.22.0
    # via
    #   selenium
    #   trio-websocket
trio-websocket==0.10.2
    # via selenium
twine==4.0.2
    # via -r requirements.in
typing-extensions==4.5.0
    # via
    #   async-timeout
    #   azure-core
    #   azure-storage-blob
    #   h11
    #   importlib-metadata
    #   markdown-it-py
    #   redis
    #   rich
    #   sqlalchemy
tzdata==2023.3
    # via pytz-deprecation-shim
tzlocal==4.3
    # via clickhouse-driver
urllib3[socks]==1.26.15
    # via
    #   docker
    #   minio
    #   opensearch-py
    #   python-arango
    #   python-keycloak
    #   requests
    #   selenium
    #   twine
webencodings==0.5.1
    # via bleach
websocket-client==0.59.0
    # via
    #   docker
    #   docker-compose
wheel==0.40.0
    # via -r requirements.in
wrapt==1.15.0
    # via testcontainers-core
wsproto==1.2.0
    # via trio-websocket
zipp==3.15.0
    # via
    #   importlib-metadata
    #   importlib-resources

# The following packages are considered to be unsafe in a requirements file:
# setuptools<|MERGE_RESOLUTION|>--- conflicted
+++ resolved
@@ -119,12 +119,7 @@
 clickhouse-driver==0.2.5
     # via testcontainers-clickhouse
 coverage[toml]==7.2.3
-<<<<<<< HEAD
-    # via
-    #   pytest-cov
-=======
     # via pytest-cov
->>>>>>> 7636c80c
 cryptography==36.0.2
     # via
     #   -r requirements.in
